--- conflicted
+++ resolved
@@ -1,10 +1,7 @@
 """This file handles the interaction with discords http endpoints."""
 import asyncio
-<<<<<<< HEAD
+import time
 from logging import Logger
-=======
-import time
->>>>>>> 60c6e601
 from typing import Any, cast
 from urllib.parse import quote as _uriquote
 from weakref import WeakValueDictionary
@@ -52,7 +49,7 @@
     def __init__(self) -> None:
         self._lock = asyncio.Lock()
         self.max_requests = 45
-        self._calls = 0
+        self._calls = self.max_requests
         self._reset_time = 0
 
     @property
@@ -84,7 +81,7 @@
             elif self._calls <= 0:
                 await asyncio.sleep(self._reset_time - time.perf_counter())
                 self.reset_calls()
-            self._calls -= 1
+        self._calls -= 1
 
 
 class BucketLock:
@@ -386,13 +383,8 @@
             raise HTTPException(response, response_data=result, route=route)
 
     async def request_cdn(self, url, asset) -> bytes:  # pyright: ignore [reportGeneralTypeIssues]
-<<<<<<< HEAD
         self.logger.debug(f"{asset} requests {url} from CDN")
-        async with cast(ClientSession, self.__session).get(url) as response:
-=======
-        logger.debug(f"{asset} requests {url} from CDN")
         async with self.__session.get(url) as response:
->>>>>>> 60c6e601
             if response.status == 200:
                 return await response.read()
             await self._raise_exception(response, asset, await response_decode(response))
